<tool_call_error>
You did not use the tool or used it incorrectly in your previous response! 
Please retry with correct tool use
</tool_call_error>

{{#if (not tool_supported)}}
{{> forge-partial-tool-use-example.hbs }}
{{/if}}

<<<<<<< HEAD
Next Steps: 
If you have completed the user's all task and sub-tasks then and only then, use the `forge_tool_attempt_completion` tool with a message. 
If you require or expect additional information from the user or wish to fetch next instructions, use the `forge_tool_partial_completion` tool with a question. 
Otherwise, if you have not completed the task and do not need additional information, then proceed with the next step of the task.
=======
NEXT STEPS:
Option 1: If you have completed the user's task, use the `forge_tool_attempt_completion` tool with a message. 
Option 2: If you require additional information from the user, use the `forge_tool_attempt_completion` tool with a question.
Option 3: Proceed with making more tool calls to continue with the task.
>>>>>>> 22346fc8
[This is an automated message, so do not apologize, appreciate or be conversational]<|MERGE_RESOLUTION|>--- conflicted
+++ resolved
@@ -7,15 +7,8 @@
 {{> forge-partial-tool-use-example.hbs }}
 {{/if}}
 
-<<<<<<< HEAD
-Next Steps: 
-If you have completed the user's all task and sub-tasks then and only then, use the `forge_tool_attempt_completion` tool with a message. 
-If you require or expect additional information from the user or wish to fetch next instructions, use the `forge_tool_partial_completion` tool with a question. 
-Otherwise, if you have not completed the task and do not need additional information, then proceed with the next step of the task.
-=======
 NEXT STEPS:
 Option 1: If you have completed the user's task, use the `forge_tool_attempt_completion` tool with a message. 
-Option 2: If you require additional information from the user, use the `forge_tool_attempt_completion` tool with a question.
+Option 2: If you require additional information from the user, use the `forge_tool_partial_completion` tool with a question.
 Option 3: Proceed with making more tool calls to continue with the task.
->>>>>>> 22346fc8
 [This is an automated message, so do not apologize, appreciate or be conversational]