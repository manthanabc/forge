--- conflicted
+++ resolved
@@ -135,11 +135,8 @@
         fetch_truncation_limit: 1024,
         stdout_max_prefix_length: 256,
         stdout_max_suffix_length: 256,
-<<<<<<< HEAD
         tool_timeout: 300,
-=======
         stdout_max_line_length: 2000,
->>>>>>> cc1565a2
         max_read_size: 4096,
         http: HttpConfig::default(),
         max_file_size: 1024 * 1024 * 5, // 5 MB
