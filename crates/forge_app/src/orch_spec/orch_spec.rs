use forge_domain::{
    ChatCompletionMessage, ChatResponse, Content, FinishReason, ReasoningConfig, Role,
    ToolCallArguments, ToolCallFull, ToolOutput, ToolResult,
};
use pretty_assertions::assert_eq;
use serde_json::json;

use crate::orch_spec::orch_runner::TestContext;

#[tokio::test]
async fn test_history_is_saved() {
    let mut ctx = TestContext::default().mock_assistant_responses(vec![
        ChatCompletionMessage::assistant(Content::full("Sure")).finish_reason(FinishReason::Stop),
    ]);
    ctx.run("This is a test").await.unwrap();
    let actual = &ctx.output.conversation_history;
    assert!(!actual.is_empty());
}

#[tokio::test]
async fn test_simple_conversation_no_errors() {
    let mut ctx = TestContext::default().mock_assistant_responses(vec![
        ChatCompletionMessage::assistant(Content::full("Hello!")).finish_reason(FinishReason::Stop),
    ]);

    ctx.run("Hi").await.unwrap();

    let messages = ctx.output.context_messages();

    let message_count = messages
        .iter()
        .filter(|message| message.has_role(Role::User))
        .count();
    assert_eq!(message_count, 1, "Should have only one user message");

    let error_count = messages
        .iter()
        .filter_map(|message| message.content())
        .filter(|content| content.contains("tool_call_error"))
        .count();

    assert_eq!(error_count, 0, "Should not contain tool call errors");
}

#[tokio::test]
async fn test_rendered_user_message() {
    let mut ctx = TestContext::default().mock_assistant_responses(vec![
        ChatCompletionMessage::assistant(Content::full("Hello!")).finish_reason(FinishReason::Stop),
    ]);
    let current_time = ctx.current_time.clone();
    ctx.run("Hi").await.unwrap();

    let messages = ctx.output.context_messages();

    let user_message = messages.iter().find(|message| message.has_role(Role::User));
    assert!(user_message.is_some(), "Should have user message");

    let content = format!(
        "\n  <task>Hi</task>\n  <system_date>{}</system_date>\n",
        current_time.format("%Y-%m-%d")
    );
    assert_eq!(user_message.unwrap().content().unwrap(), content)
}

#[tokio::test]
<<<<<<< HEAD
async fn test_attempt_completion_content() {
    let mut ctx = TestContext::default().mock_assistant_responses(vec![
        ChatCompletionMessage::assistant(Content::full("Hello!")).finish_reason(FinishReason::Stop),
    ]);

    ctx.run("Hi").await.unwrap();
    let response_len = ctx.output.chat_responses.len();

    assert_eq!(response_len, 4, "Response length should be 4");

    let first_text_response = ctx
        .output
        .chat_responses
        .iter()
        .flatten()
        .find_map(|response| match response {
            forge_domain::ChatResponse::TaskMessage { content, .. } => Some(content.as_str()),
            _ => None,
        });

    assert_eq!(
        first_text_response,
        Some("Hello!"),
        "Should contain assistant message"
    )
}

#[tokio::test]
async fn test_attempt_completion_with_task() {
    let tool_call =
        ToolCallFull::new("fs_read").arguments(ToolCallArguments::from(json!({"path": "abc.txt"})));
    let tool_result = ToolResult::new("fs_read").output(Ok(ToolOutput::text("Greetings")));

    let mut ctx = TestContext::default()
        .mock_tool_call_responses(vec![(tool_call.clone().into(), tool_result)])
        .mock_assistant_responses(vec![
            // First message, issues a tool call
            ChatCompletionMessage::assistant("Reading abc.txt").tool_calls(vec![tool_call.into()]),
            // First message without any attempt completion
            ChatCompletionMessage::assistant("Im done!"),
            // Second message without any attempt completion
            ChatCompletionMessage::assistant("Im done!"),
            // Third message without any attempt completion
            ChatCompletionMessage::assistant("Im done!"),
        ]);

    ctx.run("Read a file").await.unwrap();

    let tool_call_error_count = ctx
        .output
        .context_messages()
        .iter()
        .filter_map(|message| message.content())
        .filter(|content| content.contains("<tool_call_error>"))
        .count();

    assert_eq!(tool_call_error_count, 3, "Respond with the error thrice");
}

#[tokio::test]
async fn test_attempt_completion_triggers_session_summary() {
    let attempt_completion_call = ToolCallFull::new("attempt_completion")
        .arguments(json!({"result": "Task completed successfully"}));
    let attempt_completion_result = ToolResult::new("attempt_completion")
        .output(Ok(ToolOutput::text("Task completed successfully")));

    let mut ctx = TestContext::default()
        .mock_tool_call_responses(vec![(
            attempt_completion_call.clone().into(),
            attempt_completion_result,
        )])
        .mock_assistant_responses(vec![
            ChatCompletionMessage::assistant("Task is complete")
                .tool_calls(vec![attempt_completion_call.into()]),
        ]);

    ctx.run("Complete the task").await.unwrap();

    let chat_complete_count = ctx
        .output
        .chat_responses
        .iter()
        .flatten()
        .filter(|response| matches!(response, ChatResponse::TaskComplete))
        .count();

    assert_eq!(
        chat_complete_count, 1,
        "Should have 1 ChatComplete response for attempt_completion"
    );
}

#[tokio::test]
=======
>>>>>>> cf7ec2a1
async fn test_followup_does_not_trigger_session_summary() {
    let followup_call = ToolCallFull::new("followup")
        .arguments(json!({"question": "Do you need more information?"}));
    let followup_result =
        ToolResult::new("followup").output(Ok(ToolOutput::text("Follow-up question sent")));

    let mut ctx = TestContext::default()
        .mock_tool_call_responses(vec![(followup_call.clone().into(), followup_result)])
        .mock_assistant_responses(vec![
            ChatCompletionMessage::assistant("I need more information")
                .tool_calls(vec![followup_call.into()]),
            ChatCompletionMessage::assistant("Waiting for response")
                .finish_reason(FinishReason::Stop),
        ]);

    ctx.run("Ask a follow-up question").await.unwrap();

    let has_chat_complete = ctx
        .output
        .chat_responses
        .iter()
        .flatten()
        .any(|response| matches!(response, ChatResponse::TaskComplete { .. }));

    assert!(
        !has_chat_complete,
        "Should NOT have TaskComplete response for followup"
    );
}

#[tokio::test]
async fn test_empty_responses() {
    let mut ctx = TestContext::default().mock_assistant_responses(vec![
        // Empty response 1
        ChatCompletionMessage::assistant(""),
        // Empty response 2
        ChatCompletionMessage::assistant(""),
        // Empty response 3
        ChatCompletionMessage::assistant(""),
        // Empty response 4
        ChatCompletionMessage::assistant(""),
    ]);

    ctx.env.retry_config.max_retry_attempts = 3;

    let _ = ctx.run("Read a file").await;

    let retry_attempts = ctx
        .output
        .chat_responses
        .into_iter()
        .filter_map(|response| response.ok())
        .filter(|response| matches!(response, ChatResponse::RetryAttempt { .. }))
        .count();

    assert_eq!(retry_attempts, 3, "Should retry 3 times")
}

#[tokio::test]
async fn test_tool_call_start_end_responses_for_non_agent_tools() {
    let tool_call = ToolCallFull::new("fs_read")
        .arguments(ToolCallArguments::from(json!({"path": "test.txt"})));
    let tool_result = ToolResult::new("fs_read").output(Ok(ToolOutput::text("file content")));

    let mut ctx = TestContext::default()
        .mock_tool_call_responses(vec![(tool_call.clone().into(), tool_result.clone())])
        .mock_assistant_responses(vec![
            ChatCompletionMessage::assistant("Reading file")
                .tool_calls(vec![tool_call.clone().into()]),
            ChatCompletionMessage::assistant("File read successfully")
                .finish_reason(FinishReason::Stop),
        ]);

    ctx.run("Read a file").await.unwrap();

    let chat_responses: Vec<_> = ctx
        .output
        .chat_responses
        .iter()
        .filter_map(|r| r.as_ref().ok())
        .collect();

    // Should have ToolCallStart response (1: one for fs_read)
    let tool_call_start_count = chat_responses
        .iter()
        .filter(|response| matches!(response, ChatResponse::ToolCallStart(_)))
        .count();
    assert_eq!(
        tool_call_start_count, 1,
        "Should have 1 ToolCallStart response for non-agent tools"
    );

    // Should have ToolCallEnd response (1: one for fs_read)
    let tool_call_end_count = chat_responses
        .iter()
        .filter(|response| matches!(response, ChatResponse::ToolCallEnd(_)))
        .count();
    assert_eq!(
        tool_call_end_count, 1,
        "Should have 1 ToolCallEnd response for non-agent tools"
    );

    // Verify the content of the responses
    let tool_call_start = chat_responses.iter().find_map(|response| match response {
        ChatResponse::ToolCallStart(call) => Some(call),
        _ => None,
    });
    assert_eq!(
        tool_call_start,
        Some(&tool_call),
        "ToolCallStart should contain the tool call"
    );

    let tool_call_end = chat_responses.iter().find_map(|response| match response {
        ChatResponse::ToolCallEnd(result) => Some(result),
        _ => None,
    });
    assert_eq!(
        tool_call_end,
        Some(&tool_result),
        "ToolCallEnd should contain the tool result"
    );
}

#[tokio::test]
async fn test_no_tool_call_start_end_responses_for_agent_tools() {
    // Call an agent tool (using "forge" which is configured as an agent in the
    // default workflow)
    let agent_tool_call = ToolCallFull::new("forge")
        .arguments(ToolCallArguments::from(json!({"tasks": ["analyze code"]})));
    let agent_tool_result =
        ToolResult::new("forge").output(Ok(ToolOutput::text("analysis complete")));

    let mut ctx = TestContext::default()
        .mock_tool_call_responses(vec![(
            agent_tool_call.clone().into(),
            agent_tool_result.clone(),
        )])
        .mock_assistant_responses(vec![
            ChatCompletionMessage::assistant("Analyzing code")
                .tool_calls(vec![agent_tool_call.into()]),
            ChatCompletionMessage::assistant("Analysis completed")
                .finish_reason(FinishReason::Stop),
        ]);

    ctx.run("Analyze code").await.unwrap();

    let chat_responses: Vec<_> = ctx
        .output
        .chat_responses
        .iter()
        .filter_map(|r| r.as_ref().ok())
        .collect();

    // Should have no ToolCallStart response for agent tools
    let tool_call_start_count = chat_responses
        .iter()
        .filter(|response| matches!(response, ChatResponse::ToolCallStart(_)))
        .count();
    assert_eq!(
        tool_call_start_count, 0,
        "Should have 0 ToolCallStart responses for agent tools"
    );

    // Should have no ToolCallEnd response for agent tools
    let tool_call_end_count = chat_responses
        .iter()
        .filter(|response| matches!(response, ChatResponse::ToolCallEnd(_)))
        .count();
    assert_eq!(
        tool_call_end_count, 0,
        "Should have 0 ToolCallEnd responses for agent tools"
    );
}

#[tokio::test]
async fn test_mixed_agent_and_non_agent_tool_calls() {
    let fs_tool_call = ToolCallFull::new("fs_read")
        .arguments(ToolCallArguments::from(json!({"path": "test.txt"})));
    let fs_tool_result = ToolResult::new("fs_read").output(Ok(ToolOutput::text("file content")));

    let agent_tool_call =
        ToolCallFull::new("must").arguments(ToolCallArguments::from(json!({"tasks": ["analyze"]})));
    let agent_tool_result = ToolResult::new("must").output(Ok(ToolOutput::text("analysis done")));

    let mut ctx = TestContext::default()
        .mock_tool_call_responses(vec![
            (fs_tool_call.clone().into(), fs_tool_result.clone()),
            (agent_tool_call.clone().into(), agent_tool_result.clone()),
        ])
        .mock_assistant_responses(vec![
            ChatCompletionMessage::assistant("Reading and analyzing")
                .tool_calls(vec![fs_tool_call.into(), agent_tool_call.into()]),
            ChatCompletionMessage::assistant("Both tasks completed")
                .finish_reason(FinishReason::Stop),
        ]);

    ctx.run("Read file and analyze").await.unwrap();

    let chat_responses: Vec<_> = ctx
        .output
        .chat_responses
        .iter()
        .filter_map(|r| r.as_ref().ok())
        .collect();

    // Should have exactly 1 ToolCallStart (for fs_read not for agent "must")
    let tool_call_start_count = chat_responses
        .iter()
        .filter(|response| matches!(response, ChatResponse::ToolCallStart(_)))
        .count();
    assert_eq!(
        tool_call_start_count, 1,
        "Should have 1 ToolCallStart response for non-agent tools only"
    );

    // Should have exactly 1 ToolCallEnd (for fs_read, not for agent "must")
    let tool_call_end_count = chat_responses
        .iter()
        .filter(|response| matches!(response, ChatResponse::ToolCallEnd(_)))
        .count();
    assert_eq!(
        tool_call_end_count, 1,
        "Should have 1 ToolCallEnd response for non-agent tools only"
    );

    // Verify we have ToolCallStart for fs_read
    let tool_call_start_names: Vec<&str> = chat_responses
        .iter()
        .filter_map(|response| match response {
            ChatResponse::ToolCallStart(call) => Some(call.name.as_str()),
            _ => None,
        })
        .collect();
    assert!(
        tool_call_start_names.contains(&"fs_read"),
        "Should have ToolCallStart for fs_read"
    );

    // Verify we have ToolCallEnd for fs_read
    let tool_call_end_names: Vec<&str> = chat_responses
        .iter()
        .filter_map(|response| match response {
            ChatResponse::ToolCallEnd(result) => Some(result.name.as_str()),
            _ => None,
        })
        .collect();
    assert!(
        tool_call_end_names.contains(&"fs_read"),
        "Should have ToolCallEnd for fs_read"
    );
}

#[tokio::test]
async fn test_reasoning_should_be_in_context() {
    let reasoning_content = "Thinking .....";
    let mut ctx = TestContext::default().mock_assistant_responses(vec![
        ChatCompletionMessage::assistant(Content::full(reasoning_content))
            .finish_reason(FinishReason::Stop),
    ]);

    // Update the agent to set the reasoning.
    ctx.agent = ctx
        .agent
        .reasoning(ReasoningConfig::default().effort(forge_domain::Effort::High));
    ctx.run("Solve a complex problem").await.unwrap();

    let conversation = ctx.output.conversation_history.last().unwrap();
    let context = conversation.context.as_ref().unwrap();
    assert!(context.is_reasoning_supported());
}

#[tokio::test]
async fn test_reasoning_not_supported_when_disabled() {
    let reasoning_content = "Thinking .....";
    let mut ctx = TestContext::default().mock_assistant_responses(vec![
        ChatCompletionMessage::assistant(Content::full(reasoning_content))
            .finish_reason(FinishReason::Stop),
    ]);

    // Update the agent to set the reasoning.
    ctx.agent = ctx.agent.reasoning(
        ReasoningConfig::default()
            .effort(forge_domain::Effort::High)
            .enabled(false), // disable the reasoning explicitly
    );
    ctx.run("Solve a complex problem").await.unwrap();

    let conversation = ctx.output.conversation_history.last().unwrap();
    let context = conversation.context.as_ref().unwrap();
    assert!(!context.is_reasoning_supported());
}

#[tokio::test]
async fn test_multiple_consecutive_tool_calls() {
    let tool_call =
        ToolCallFull::new("fs_read").arguments(ToolCallArguments::from(json!({"path": "abc.txt"})));
    let tool_result = ToolResult::new("fs_read").output(Ok(ToolOutput::text("Greetings")));

    let mut ctx = TestContext::default()
        .mock_tool_call_responses(vec![
            (tool_call.clone(), tool_result.clone()),
            (tool_call.clone(), tool_result.clone()),
            (tool_call.clone(), tool_result.clone()),
            (tool_call.clone(), tool_result.clone()),
            (tool_call.clone(), tool_result.clone()),
        ])
        .mock_assistant_responses(vec![
            ChatCompletionMessage::assistant("Reading 1").add_tool_call(tool_call.clone()),
            ChatCompletionMessage::assistant("Reading 2").add_tool_call(tool_call.clone()),
            ChatCompletionMessage::assistant("Reading 3").add_tool_call(tool_call.clone()),
            ChatCompletionMessage::assistant("Reading 4").add_tool_call(tool_call.clone()),
            ChatCompletionMessage::assistant("Completing Task").finish_reason(FinishReason::Stop),
        ]);

    let _ = ctx.run("Read a file").await;

    let retry_attempts = ctx
        .output
        .chat_responses
        .into_iter()
        .filter_map(|response| response.ok())
        .filter(|response| matches!(response, ChatResponse::TaskComplete))
        .count();

    assert_eq!(retry_attempts, 1, "Should complete the task")
}<|MERGE_RESOLUTION|>--- conflicted
+++ resolved
@@ -63,102 +63,6 @@
 }
 
 #[tokio::test]
-<<<<<<< HEAD
-async fn test_attempt_completion_content() {
-    let mut ctx = TestContext::default().mock_assistant_responses(vec![
-        ChatCompletionMessage::assistant(Content::full("Hello!")).finish_reason(FinishReason::Stop),
-    ]);
-
-    ctx.run("Hi").await.unwrap();
-    let response_len = ctx.output.chat_responses.len();
-
-    assert_eq!(response_len, 4, "Response length should be 4");
-
-    let first_text_response = ctx
-        .output
-        .chat_responses
-        .iter()
-        .flatten()
-        .find_map(|response| match response {
-            forge_domain::ChatResponse::TaskMessage { content, .. } => Some(content.as_str()),
-            _ => None,
-        });
-
-    assert_eq!(
-        first_text_response,
-        Some("Hello!"),
-        "Should contain assistant message"
-    )
-}
-
-#[tokio::test]
-async fn test_attempt_completion_with_task() {
-    let tool_call =
-        ToolCallFull::new("fs_read").arguments(ToolCallArguments::from(json!({"path": "abc.txt"})));
-    let tool_result = ToolResult::new("fs_read").output(Ok(ToolOutput::text("Greetings")));
-
-    let mut ctx = TestContext::default()
-        .mock_tool_call_responses(vec![(tool_call.clone().into(), tool_result)])
-        .mock_assistant_responses(vec![
-            // First message, issues a tool call
-            ChatCompletionMessage::assistant("Reading abc.txt").tool_calls(vec![tool_call.into()]),
-            // First message without any attempt completion
-            ChatCompletionMessage::assistant("Im done!"),
-            // Second message without any attempt completion
-            ChatCompletionMessage::assistant("Im done!"),
-            // Third message without any attempt completion
-            ChatCompletionMessage::assistant("Im done!"),
-        ]);
-
-    ctx.run("Read a file").await.unwrap();
-
-    let tool_call_error_count = ctx
-        .output
-        .context_messages()
-        .iter()
-        .filter_map(|message| message.content())
-        .filter(|content| content.contains("<tool_call_error>"))
-        .count();
-
-    assert_eq!(tool_call_error_count, 3, "Respond with the error thrice");
-}
-
-#[tokio::test]
-async fn test_attempt_completion_triggers_session_summary() {
-    let attempt_completion_call = ToolCallFull::new("attempt_completion")
-        .arguments(json!({"result": "Task completed successfully"}));
-    let attempt_completion_result = ToolResult::new("attempt_completion")
-        .output(Ok(ToolOutput::text("Task completed successfully")));
-
-    let mut ctx = TestContext::default()
-        .mock_tool_call_responses(vec![(
-            attempt_completion_call.clone().into(),
-            attempt_completion_result,
-        )])
-        .mock_assistant_responses(vec![
-            ChatCompletionMessage::assistant("Task is complete")
-                .tool_calls(vec![attempt_completion_call.into()]),
-        ]);
-
-    ctx.run("Complete the task").await.unwrap();
-
-    let chat_complete_count = ctx
-        .output
-        .chat_responses
-        .iter()
-        .flatten()
-        .filter(|response| matches!(response, ChatResponse::TaskComplete))
-        .count();
-
-    assert_eq!(
-        chat_complete_count, 1,
-        "Should have 1 ChatComplete response for attempt_completion"
-    );
-}
-
-#[tokio::test]
-=======
->>>>>>> cf7ec2a1
 async fn test_followup_does_not_trigger_session_summary() {
     let followup_call = ToolCallFull::new("followup")
         .arguments(json!({"question": "Do you need more information?"}));
