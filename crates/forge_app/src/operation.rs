--- conflicted
+++ resolved
@@ -314,9 +314,6 @@
                     elm = elm.attr_if_some("regex", input.regex);
                     elm = elm.attr_if_some("file_pattern", input.file_pattern);
 
-<<<<<<< HEAD
-                    elm = elm.cdata(truncated_output.output.trim());
-=======
                     match truncated_output.strategy {
                         TruncationMode::Byte => {
                             let reason = format!(
@@ -335,7 +332,6 @@
                     };
                     elm = elm.cdata(truncated_output.data.join("\n"));
 
->>>>>>> 22346fc8
                     forge_domain::ToolOutput::text(elm)
                 }
                 None => {
@@ -1126,6 +1122,7 @@
             ToolName::new("forge_tool_fs_search"),
             TempContentFiles::default(),
             &env,
+            None,
         );
 
         insta::assert_snapshot!(to_value(actual));
@@ -1171,6 +1168,7 @@
             ToolName::new("forge_tool_fs_search"),
             TempContentFiles::default(),
             &env,
+            None,
         );
 
         insta::assert_snapshot!(to_value(actual));
