--- conflicted
+++ resolved
@@ -5,14 +5,9 @@
 use derive_setters::Setters;
 use forge_display::DiffFormat;
 use forge_domain::{
-<<<<<<< HEAD
-    Environment, FSPatch, FSRead, FSRemove, FSSearch, FSUndo, FSWrite, Metrics, NetFetch, TaskList,
-    TaskListAppend, TaskListAppendMultiple, TaskListClear, TaskListList, TaskListUpdate, ToolName,
-=======
-    Environment, FSPatch, FSRead, FSRemove, FSSearch, FSUndo, FSWrite, NetFetch, PlanCreate,
-    TaskList, TaskListAppend, TaskListAppendMultiple, TaskListClear, TaskListList, TaskListUpdate,
-    ToolName,
->>>>>>> 75950bfb
+    Environment, FSPatch, FSRead, FSRemove, FSSearch, FSUndo, FSWrite, Metrics, NetFetch,
+    PlanCreate, TaskList, TaskListAppend, TaskListAppendMultiple, TaskListClear, TaskListList,
+    TaskListUpdate, ToolName,
 };
 use forge_template::Element;
 
