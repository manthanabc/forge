--- conflicted
+++ resolved
@@ -113,11 +113,8 @@
             max_read_size: 10,
             stdout_max_prefix_length: 10,
             stdout_max_suffix_length: 10,
-<<<<<<< HEAD
             tool_timeout: 300,
-=======
             stdout_max_line_length: 2000,
->>>>>>> cc1565a2
             http: Default::default(),
             max_file_size: 0,
             forge_api_url: Url::parse("http://forgecode.dev/api").unwrap(),
