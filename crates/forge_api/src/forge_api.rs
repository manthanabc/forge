use std::path::{Path, PathBuf};
use std::sync::Arc;

use anyhow::{Context, Result};
use forge_app::dto::{AppConfig, InitAuth, Profile};
use forge_app::{
    AppConfigService, AuthService, ConversationService, EnvironmentService, FileDiscoveryService,
    ForgeApp, McpConfigManager, ProfileService, ProviderRegistry, ProviderService, Services, User,
    UserUsage, Walker, WorkflowService,
};
use forge_domain::*;
use forge_infra::ForgeInfra;
use forge_services::{CommandInfra, ForgeServices};
use forge_stream::MpscStream;

use crate::API;

pub struct ForgeAPI<S, F> {
    services: Arc<S>,
    infra: Arc<F>,
}

impl<A, F> ForgeAPI<A, F> {
    pub fn new(services: Arc<A>, infra: Arc<F>) -> Self {
        Self { services, infra }
    }
}

impl ForgeAPI<ForgeServices<ForgeInfra>, ForgeInfra> {
    pub fn init(restricted: bool, cwd: PathBuf) -> Self {
        let infra = Arc::new(ForgeInfra::new(restricted, cwd));
        let app = Arc::new(ForgeServices::new(infra.clone()));
        ForgeAPI::new(app, infra)
    }
}

#[async_trait::async_trait]
impl<A: Services, F: CommandInfra> API for ForgeAPI<A, F> {
    async fn discover(&self) -> Result<Vec<File>> {
        let environment = self.services.get_environment();
        let config = Walker::unlimited().cwd(environment.cwd);
        self.services.collect_files(config).await
    }

    async fn tools(&self) -> anyhow::Result<Vec<ToolDefinition>> {
        let forge_app = ForgeApp::new(self.services.clone());
        forge_app.list_tools().await
    }

    async fn models(&self) -> Result<Vec<Model>> {
        Ok(self
            .services
            .models(self.provider().await.context("User is not logged in")?)
            .await?)
    }

    async fn chat(
        &self,
        chat: ChatRequest,
    ) -> anyhow::Result<MpscStream<Result<ChatResponse, anyhow::Error>>> {
        // Create a ForgeApp instance and delegate the chat logic to it
        let forge_app = ForgeApp::new(self.services.clone());
        forge_app.chat(chat).await
    }

    async fn init_conversation<W: Into<Workflow> + Send + Sync>(
        &self,
        workflow: W,
    ) -> anyhow::Result<Conversation> {
        self.services.create_conversation(workflow.into()).await
    }

    async fn upsert_conversation(&self, conversation: Conversation) -> anyhow::Result<()> {
        self.services.upsert(conversation).await
    }

    async fn compact_conversation(
        &self,
        conversation_id: &ConversationId,
    ) -> anyhow::Result<CompactionResult> {
        let forge_app = ForgeApp::new(self.services.clone());
        forge_app.compact_conversation(conversation_id).await
    }

    fn environment(&self) -> Environment {
        self.services.get_environment().clone()
    }

    async fn read_workflow(&self, path: Option<&Path>) -> anyhow::Result<Workflow> {
        let app = ForgeApp::new(self.services.clone());
        app.read_workflow(path).await
    }

    async fn read_merged(&self, path: Option<&Path>) -> anyhow::Result<Workflow> {
        let app = ForgeApp::new(self.services.clone());
        app.read_workflow_merged(path).await
    }

    async fn write_workflow(&self, path: Option<&Path>, workflow: &Workflow) -> anyhow::Result<()> {
        let app = ForgeApp::new(self.services.clone());
        app.write_workflow(path, workflow).await
    }

    async fn update_workflow<T>(&self, path: Option<&Path>, f: T) -> anyhow::Result<Workflow>
    where
        T: FnOnce(&mut Workflow) + Send,
    {
        self.services.update_workflow(path, f).await
    }

    async fn conversation(
        &self,
        conversation_id: &ConversationId,
    ) -> anyhow::Result<Option<Conversation>> {
        self.services.find(conversation_id).await
    }

    async fn execute_shell_command(
        &self,
        command: &str,
        working_dir: PathBuf,
    ) -> anyhow::Result<CommandOutput> {
        self.infra
            .execute_command(command.to_string(), working_dir, false)
            .await
    }
    async fn read_mcp_config(&self) -> Result<McpConfig> {
        self.services
            .read_mcp_config()
            .await
            .map_err(|e| anyhow::anyhow!(e))
    }

    async fn write_mcp_config(&self, scope: &Scope, config: &McpConfig) -> Result<()> {
        self.services
            .write_mcp_config(config, scope)
            .await
            .map_err(|e| anyhow::anyhow!(e))
    }

    async fn execute_shell_command_raw(
        &self,
        command: &str,
    ) -> anyhow::Result<std::process::ExitStatus> {
        let cwd = self.environment().cwd;
        self.infra.execute_command_raw(command, cwd).await
    }

    async fn init_login(&self) -> Result<InitAuth> {
        let forge_app = ForgeApp::new(self.services.clone());
        forge_app.init_auth().await
    }

    async fn login(&self, auth: &InitAuth) -> Result<()> {
        let forge_app = ForgeApp::new(self.services.clone());
        forge_app.login(auth).await
    }

    async fn logout(&self) -> Result<()> {
        let forge_app = ForgeApp::new(self.services.clone());
        forge_app.logout().await
    }
    async fn provider(&self) -> anyhow::Result<Provider> {
<<<<<<< HEAD
        self.services.get_provider().await
=======
        self.services
            .get_provider(self.services.get_app_config().await.unwrap_or_default())
            .await
>>>>>>> aa2956c5
    }

    async fn app_config(&self) -> Option<AppConfig> {
        self.services.get_app_config().await
    }

    async fn user_info(&self) -> Result<Option<User>> {
        let provider = self.provider().await?;
        if let Some(api_key) = provider.key() {
            let user_info = self.services.user_info(api_key).await?;
            return Ok(Some(user_info));
        }
        Ok(None)
    }

    async fn user_usage(&self) -> Result<Option<UserUsage>> {
        let provider = self.provider().await?;
        if let Some(api_key) = provider.key() {
            let user_usage = self.services.user_usage(api_key).await?;
            return Ok(Some(user_usage));
        }
        Ok(None)
    }
<<<<<<< HEAD
    async fn list_profiles(&self) -> anyhow::Result<Vec<Profile>> {
        self.services.profile_service().list_profiles().await
    }

    async fn get_active_profile(&self) -> anyhow::Result<Option<Profile>> {
        self.services.profile_service().get_active_profile().await
    }

    async fn set_active_profile(&self, profile_name: String) -> anyhow::Result<()> {
        self.services
            .profile_service()
            .set_active_profile(profile_name.into())
            .await?;

        // Clear model and provider cache
        self.services.clear_provider_cache().await;
        self.services.clear_model_cache().await;
        Ok(())
=======

    async fn get_operating_agent(&self) -> Option<AgentId> {
        self.services
            .get_app_config()
            .await
            .and_then(|config| config.operating_agent)
    }

    async fn set_operating_agent(&self, agent_id: AgentId) -> anyhow::Result<()> {
        let mut config = self.services.get_app_config().await.unwrap_or_default();
        config.operating_agent = Some(agent_id);
        self.services.set_app_config(&config).await
>>>>>>> aa2956c5
    }
}<|MERGE_RESOLUTION|>--- conflicted
+++ resolved
@@ -161,13 +161,7 @@
         forge_app.logout().await
     }
     async fn provider(&self) -> anyhow::Result<Provider> {
-<<<<<<< HEAD
         self.services.get_provider().await
-=======
-        self.services
-            .get_provider(self.services.get_app_config().await.unwrap_or_default())
-            .await
->>>>>>> aa2956c5
     }
 
     async fn app_config(&self) -> Option<AppConfig> {
@@ -191,7 +185,6 @@
         }
         Ok(None)
     }
-<<<<<<< HEAD
     async fn list_profiles(&self) -> anyhow::Result<Vec<Profile>> {
         self.services.profile_service().list_profiles().await
     }
@@ -210,7 +203,7 @@
         self.services.clear_provider_cache().await;
         self.services.clear_model_cache().await;
         Ok(())
-=======
+    }
 
     async fn get_operating_agent(&self) -> Option<AgentId> {
         self.services
@@ -223,6 +216,5 @@
         let mut config = self.services.get_app_config().await.unwrap_or_default();
         config.operating_agent = Some(agent_id);
         self.services.set_app_config(&config).await
->>>>>>> aa2956c5
     }
 }