--- conflicted
+++ resolved
@@ -50,160 +50,7 @@
         let mut metrics = Metrics::new();
         metrics.start();
 
-<<<<<<< HEAD
-        for agent in agents.iter_mut() {
-            if !tools.is_empty() {
-                if let Some(ref mut base_tools) = agent.tools {
-                    base_tools.extend(tools.clone());
-                } else {
-                    agent.tools = Some(tools.clone());
-                }
-            }
-
-            let id = agent.id.clone();
-            agent.add_subscription(format!("{id}"));
-        }
-
-        let mut conversation = Self {
-            id,
-            archived: false,
-            context: None,
-            variables: Default::default(),
-            agents,
-            events: Default::default(),
-            max_tool_failure_per_turn: None,
-            max_requests_per_turn: None,
-            metrics,
-        };
-
-        conversation.apply_workflow(workflow);
-        conversation
-    }
-
-    pub fn apply_workflow(&mut self, workflow: Workflow) {
-        for agent in self.agents.iter_mut() {
-            if let Some(custom_rules) = workflow.custom_rules.clone() {
-                if let Some(existing_rules) = &agent.custom_rules {
-                    agent.custom_rules = Some(existing_rules.clone() + "\n\n" + &custom_rules);
-                } else {
-                    agent.custom_rules = Some(custom_rules);
-                }
-            }
-
-            if let Some(max_walker_depth) = workflow.max_walker_depth {
-                agent.max_walker_depth = Some(max_walker_depth);
-            }
-
-            if let Some(temperature) = workflow.temperature {
-                agent.temperature = Some(temperature);
-            }
-
-            if let Some(top_p) = workflow.top_p {
-                agent.top_p = Some(top_p);
-            }
-
-            if let Some(top_k) = workflow.top_k {
-                agent.top_k = Some(top_k);
-            }
-
-            if let Some(max_tokens) = workflow.max_tokens {
-                agent.max_tokens = Some(max_tokens);
-            }
-
-            if let Some(tool_supported) = workflow.tool_supported {
-                agent.tool_supported = Some(tool_supported);
-            }
-
-            // Apply workflow compact configuration to agents
-            if let Some(ref workflow_compact) = workflow.compact {
-                if let Some(ref mut agent_compact) = agent.compact {
-                    // If agent already has compact config, merge workflow config into agent config
-                    // Agent settings take priority over workflow settings
-                    let mut merged_compact = workflow_compact.clone();
-                    merged_compact.merge(agent_compact.clone());
-                    *agent_compact = merged_compact;
-                } else {
-                    // If agent doesn't have compact config, use workflow's compact config
-                    agent.compact = Some(workflow_compact.clone());
-                }
-            }
-
-            // Subscribe the main agent to all commands
-            if agent.id == AgentId::default() {
-                let commands = workflow
-                    .commands
-                    .iter()
-                    .map(|c| c.name.clone())
-                    .collect::<Vec<_>>();
-                if let Some(ref mut subscriptions) = agent.subscribe {
-                    subscriptions.extend(commands);
-                } else {
-                    agent.subscribe = Some(commands);
-                }
-            }
-        }
-
-        if let Some(model) = workflow.model {
-            self.set_model(&model);
-        }
-
-        self.max_tool_failure_per_turn = workflow.max_tool_failure_per_turn;
-        self.max_requests_per_turn = workflow.max_requests_per_turn;
-    }
-
-    /// Returns all the agents that are subscribed to the given event.
-    pub fn subscriptions(&self, event_name: &str) -> Vec<Agent> {
-        self.agents
-            .iter()
-            .filter(|a| {
-                a.subscribe.as_ref().is_some_and(|subscription| {
-                    subscription
-                        .iter()
-                        .any(|subscription| event_name.starts_with(subscription))
-                })
-            })
-            .cloned()
-            .collect::<Vec<_>>()
-    }
-
-    /// Returns the agent with the given id or an error if it doesn't exist
-    pub fn get_agent(&self, id: &AgentId) -> Result<&Agent> {
-        self.agents
-            .iter()
-            .find(|a| a.id == *id)
-            .ok_or(Error::AgentUndefined(id.clone()))
-    }
-
-    pub fn rfind_event(&self, event_name: &str) -> Option<&Event> {
-        self.events
-            .iter()
-            .rev()
-            .find(|event| event.name == event_name)
-    }
-
-    /// Get a variable value by its key
-    ///
-    /// Returns None if the variable doesn't exist
-    pub fn get_variable(&self, key: &str) -> Option<&Value> {
-        self.variables.get(key)
-    }
-
-    /// Set a variable with the given key and value
-    ///
-    /// If the key already exists, its value will be updated
-    pub fn set_variable(&mut self, key: String, value: Value) -> &mut Self {
-        self.variables.insert(key, value);
-        self
-    }
-
-    /// Delete a variable by its key
-    ///
-    /// Returns true if the variable was present and removed, false otherwise
-    pub fn delete_variable(&mut self, key: &str) -> bool {
-        self.variables.remove(key).is_some()
-=======
         Self { id, context: None, metrics }
->>>>>>> 0c448f8a
     }
 
     /// Generates an HTML representation of the conversation
