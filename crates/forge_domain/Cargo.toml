--- conflicted
+++ resolved
@@ -32,11 +32,8 @@
 lazy_static = "1.5.0"
 convert_case.workspace = true
 forge_json_repair.workspace = true
-<<<<<<< HEAD
 colored.workspace = true
-=======
 glob.workspace = true
->>>>>>> a5f8ff4e
 
 [dev-dependencies]
 insta = { workspace = true, features = ["yaml"] }
