use std::collections::BTreeMap;
use std::fmt::Display;
use std::sync::Arc;

use anyhow::{Context, Result};
use colored::Colorize;
use convert_case::{Case, Casing};
use forge_api::{
    API, AgentId, AppConfig, ChatRequest, ChatResponse, Conversation, ConversationId, Event,
<<<<<<< HEAD
    InterruptionReason, Model, ModelId, Profile, Workflow,
=======
    InterruptionReason, Model, ModelId, ToolName, Workflow,
>>>>>>> 7c63f723
};
use forge_display::MarkdownFormat;
use forge_domain::{
    ChatResponseContent, McpConfig, McpServerConfig, Metrics, Provider, Scope, TitleFormat,
};
use forge_fs::ForgeFS;
use forge_spinner::SpinnerManager;
use forge_tracker::ToolCallPayload;
use merge::Merge;
use serde::Deserialize;
use serde_json::Value;
use tokio_stream::StreamExt;

use crate::cli::{Cli, McpCommand, TopLevelCommand, Transport};
use crate::info::{Info, get_usage};
use crate::input::Console;
use crate::model::{Command, ForgeCommandManager};
use crate::select::ForgeSelect;
use crate::state::UIState;
use crate::title_display::TitleDisplayExt;
use crate::update::on_update;
use crate::{TRACKER, banner, tracker};

// Event type constants moved to UI layer
pub const EVENT_USER_TASK_INIT: &str = "user_task_init";
pub const EVENT_USER_TASK_UPDATE: &str = "user_task_update";

#[derive(Debug, Clone, Deserialize, PartialEq, Eq, Default)]
pub struct PartialEvent {
    pub name: String,
    pub value: Value,
}

impl PartialEvent {
    pub fn new<V: Into<Value>>(name: impl ToString, value: V) -> Self {
        Self { name: name.to_string(), value: value.into() }
    }
}

impl From<PartialEvent> for Event {
    fn from(value: PartialEvent) -> Self {
        Event::new(value.name, Some(value.value))
    }
}

pub struct UI<A, F: Fn() -> A> {
    markdown: MarkdownFormat,
    state: UIState,
    api: Arc<F::Output>,
    new_api: Arc<F>,
    console: Console,
    command: Arc<ForgeCommandManager>,
    cli: Cli,
    spinner: SpinnerManager,
    #[allow(dead_code)] // The guard is kept alive by being held in the struct
    _guard: forge_tracker::Guard,
}

impl<A: API + 'static, F: Fn() -> A> UI<A, F> {
    /// Writes a line to the console output
    /// Takes anything that implements ToString trait
    fn writeln<T: ToString>(&mut self, content: T) -> anyhow::Result<()> {
        self.spinner.write_ln(content)
    }

    /// Writes a TitleFormat to the console output with proper formatting
    fn writeln_title(&mut self, title: TitleFormat) -> anyhow::Result<()> {
        self.spinner.write_ln(title.display())
    }

    /// Retrieve available models
    async fn get_models(&mut self) -> Result<Vec<Model>> {
        self.spinner.start(Some("Loading"))?;
        let models = self.api.models().await?;
        self.spinner.stop(None)?;
        Ok(models)
    }

    // Handle creating a new conversation
    async fn on_new(&mut self) -> Result<()> {
        self.api = Arc::new((self.new_api)());
        self.init_state(false).await?;
        self.cli.conversation = None;
        banner::display()?;
        self.trace_user();
        self.hydrate_caches();
        Ok(())
    }

<<<<<<< HEAD
    async fn select_profile(&mut self, providers: Vec<Profile>) -> Result<Option<String>> {
        if providers.is_empty() {
            self.writeln(
                "No profiles configured. Create a profiles.yaml file to configure profiles.",
            )?;
            return Ok(None);
        }

        let cli_profiles: Vec<CliProfile> = providers.into_iter().map(CliProfile).collect();

        // Get the current active profile to determine cursor position
        let active_profile = self.api.get_active_profile().await.ok().flatten();
        let active_profile_name = active_profile.map(|p| p.name.0).unwrap_or_default();

        let starting_cursor = cli_profiles
            .iter()
            .position(|p| p.0.name.as_ref() == active_profile_name)
            .unwrap_or(0);

        match ForgeSelect::select("Select a profile:", cli_profiles)
            .with_starting_cursor(starting_cursor)
            .prompt()?
        {
            Some(selected_provider) => Ok(Some(selected_provider.0.name.to_string())),
            None => Ok(None),
        }
    }

    async fn on_profile_selection(&mut self) -> Result<()> {
        let profiles = self.api.list_profiles().await?;

        let profile = match self.select_profile(profiles.clone()).await? {
            Some(profile) => profile,
            None => return Ok(()),
        };

        // Set the active profile
        self.api.set_active_profile(profile.clone()).await?;
        self.writeln(format!("✓ Selected profile: {profile}"))?;
        let new_workflow = self.api.read_merged(self.cli.workflow.as_deref()).await?;

        if let Some(ref model) = new_workflow.model {
            self.update_model(model.clone());
        }

        let conversation_id = self.init_conversation().await?;

        // Fetch the current conversation, update it with the new workflow, and save it.
        if let Some(mut conversation) = self.api.conversation(&conversation_id).await? {
            let additional_tools = self
                .api
                .tools()
                .await?
                .into_iter()
                .map(|t| t.name)
                .collect::<Vec<_>>();
            conversation.update_from_workflow(new_workflow, additional_tools);
            self.api.upsert_conversation(conversation).await?;
        }

        Ok(())
    }

    async fn active_workflow(&self) -> Result<Workflow> {
        // Read the current workflow to validate the agent
        let workflow = self.api.read_workflow(self.cli.workflow.as_deref()).await?;
        let mut base_workflow = Workflow::default();
        base_workflow.merge(workflow.clone());
        Ok(base_workflow)
    }

=======
>>>>>>> 7c63f723
    // Set the current mode and update conversation variable
    async fn on_agent_change(&mut self, agent_id: AgentId) -> Result<()> {
        // Convert string to AgentId for validation
        let agent = self
            .api
            .get_agents()
            .await?
            .iter()
            .find(|agent| agent.id == agent_id)
            .cloned()
            .ok_or(anyhow::anyhow!("Undefined agent: {agent_id}"))?;

        let conversation_id = self.init_conversation().await?;
        if let Some(mut conversation) = self.api.conversation(&conversation_id).await? {
            conversation.set_variable("operating_agent".into(), Value::from(agent.id.as_str()));
            self.api.upsert_conversation(conversation).await?;
        }

        // Reset is_first to true when switching agents
        self.state.is_first = true;
        self.state.operating_agent = agent.id.clone();

        // Update the app config with the new operating agent.
        self.api.set_operating_agent(agent.id.clone()).await?;
        let name = agent.id.as_str().to_case(Case::UpperSnake).bold();

        let title = format!(
            "∙ {}",
            agent.title.as_deref().unwrap_or("<Missing agent.title>")
        )
        .dimmed();
        self.writeln_title(TitleFormat::action(format!("{name} {title}")))?;

        Ok(())
    }

    fn create_task_event<V: Into<Value>>(
        &self,
        content: Option<V>,
        event_name: &str,
    ) -> anyhow::Result<Event> {
        let operating_agent = &self.state.operating_agent;
        Ok(Event::new(
            format!("{operating_agent}/{event_name}"),
            content,
        ))
    }

    pub fn init(cli: Cli, f: F) -> Result<Self> {
        // Parse CLI arguments first to get flags
        let api = Arc::new(f());
        let env = api.environment();
        let command = Arc::new(ForgeCommandManager::default());
        Ok(Self {
            state: Default::default(),
            api,
            new_api: Arc::new(f),
            console: Console::new(env.clone(), command.clone()),
            cli,
            command,
            spinner: SpinnerManager::new(),
            markdown: MarkdownFormat::new(),
            _guard: forge_tracker::init_tracing(env.log_path(), TRACKER.clone())?,
        })
    }

    async fn prompt(&self) -> Result<Command> {
        // Prompt the user for input
        self.console.prompt(self.state.clone().into()).await
    }

    pub async fn run(&mut self) {
        match self.run_inner().await {
            Ok(_) => {}
            Err(error) => {
                tracing::error!(error = ?error);
                eprintln!("{}", TitleFormat::error(format!("{error:?}")).display());
            }
        }
    }

    async fn run_inner(&mut self) -> Result<()> {
        if let Some(mcp) = self.cli.subcommands.clone() {
            return self.handle_subcommands(mcp).await;
        }

        // Check for dispatch flag first
        if let Some(dispatch_json) = self.cli.event.clone() {
            return self.handle_dispatch(dispatch_json).await;
        }

        // Handle direct prompt if provided
        let prompt = self.cli.prompt.clone();
        if let Some(prompt) = prompt {
            self.on_message(Some(prompt)).await?;
            return Ok(());
        }

        // Display the banner in dimmed colors since we're in interactive mode
        banner::display()?;

        self.init_state(true).await?;
        self.trace_user();

        // Hydrate the models cache
        self.hydrate_caches();

        // Get initial input from file or prompt
        let mut command = match &self.cli.command {
            Some(path) => self.console.upload(path).await?,
            None => self.prompt().await?,
        };

        loop {
            tokio::select! {
                _ = tokio::signal::ctrl_c() => {
                    tracing::info!("User interrupted operation with Ctrl+C");
                }
                result = self.on_command(command) => {
                    match result {
                        Ok(exit) => if exit {return Ok(())},
                        Err(error) => {
                            if let Some(conversation_id) = self.state.conversation_id.as_ref()
                                && let Some(conversation) = self.api.conversation(conversation_id).await.ok().flatten() {
                                    TRACKER.set_conversation(conversation).await;
                                }
                            tracker::error(&error);
                            tracing::error!(error = ?error);
                            self.spinner.stop(None)?;
                            eprintln!("{}", TitleFormat::error(format!("{error:?}")).display());
                        },
                    }
                }
            }

            self.spinner.stop(None)?;

            // Centralized prompt call at the end of the loop
            command = self.prompt().await?;
        }
    }

    // Improve startup time by hydrating caches
    fn hydrate_caches(&self) {
        let api = self.api.clone();
        tokio::spawn(async move { api.models().await });
        let api = self.api.clone();
        tokio::spawn(async move { api.tools().await });
    }

    async fn handle_subcommands(&mut self, subcommand: TopLevelCommand) -> anyhow::Result<()> {
        match subcommand {
            TopLevelCommand::Mcp(mcp_command) => match mcp_command.command {
                McpCommand::Add(add) => {
                    let name = add.name;
                    let scope: Scope = add.scope.into();
                    // Create the appropriate server type based on transport
                    let server = match add.transport {
                        Transport::Stdio => McpServerConfig::new_stdio(
                            add.command_or_url.clone(),
                            add.args.clone(),
                            Some(parse_env(add.env.clone())),
                        ),
                        Transport::Sse => McpServerConfig::new_sse(add.command_or_url.clone()),
                    };
                    // Command/URL already set in the constructor

                    self.update_mcp_config(&scope, |config| {
                        config.mcp_servers.insert(name.to_string(), server);
                    })
                    .await?;

                    self.writeln_title(TitleFormat::info(format!("Added MCP server '{name}'")))?;
                }
                McpCommand::List => {
                    let mcp_servers = self.api.read_mcp_config().await?;
                    if mcp_servers.is_empty() {
                        self.writeln_title(TitleFormat::error("No MCP servers found"))?;
                    }

                    let mut output = String::new();
                    for (name, server) in mcp_servers.mcp_servers {
                        output.push_str(&format!("{name}: {server}"));
                    }
                    self.writeln(output)?;
                }
                McpCommand::Remove(rm) => {
                    let name = rm.name.clone();
                    let scope: Scope = rm.scope.into();

                    self.update_mcp_config(&scope, |config| {
                        config.mcp_servers.remove(name.as_str());
                    })
                    .await?;

                    self.writeln_title(TitleFormat::info(format!("Removed server: {name}")))?;
                }
                McpCommand::Get(val) => {
                    let name = val.name.clone();
                    let config = self.api.read_mcp_config().await?;
                    let server = config
                        .mcp_servers
                        .get(name.as_str())
                        .ok_or(anyhow::anyhow!("Server not found"))?;

                    let mut output = String::new();
                    output.push_str(&format!("{name}: {server}"));
                    self.writeln_title(TitleFormat::info(output))?;
                }
                McpCommand::AddJson(add_json) => {
                    let server = serde_json::from_str::<McpServerConfig>(add_json.json.as_str())
                        .context("Failed to parse JSON")?;
                    let scope: Scope = add_json.scope.into();
                    let name = add_json.name.clone();
                    self.update_mcp_config(&scope, |config| {
                        config.mcp_servers.insert(name.clone(), server);
                    })
                    .await?;

                    self.writeln_title(TitleFormat::info(format!(
                        "Added server: {}",
                        add_json.name
                    )))?;
                }
            },
            TopLevelCommand::Info => {
                // Make sure to init model
                self.on_new().await?;

                self.on_info().await?;
                return Ok(());
            }
        }
        Ok(())
    }

    async fn on_info(&mut self) -> anyhow::Result<()> {
        self.spinner.start(Some("Loading Info"))?;
        let mut info = Info::from(&self.state).extend(Info::from(&self.api.environment()));

        // Add user information if available
        if let Some(config) = self.api.app_config().await
            && let Some(login_info) = &config.key_info
        {
            info = info.extend(Info::from(login_info));
        }

        // Add usage information
        if let Ok(Some(user_usage)) = self.api.user_usage().await {
            info = info.extend(Info::from(&user_usage));
        }

        self.writeln(info)?;
        self.spinner.stop(None)?;

        Ok(())
    }

    async fn agent_tools(&self) -> anyhow::Result<Vec<ToolName>> {
        let agent_id = &self.state.operating_agent;
        let agents = self.api.get_agents().await?;
        let agent = agents.into_iter().find(|agent| &agent.id == agent_id);
        Ok(agent
            .and_then(|agent| agent.tools.clone())
            .into_iter()
            .flatten()
            .collect::<Vec<_>>())
    }

    async fn on_command(&mut self, command: Command) -> anyhow::Result<bool> {
        match command {
            Command::Compact => {
                self.spinner.start(Some("Compacting"))?;
                self.on_compaction().await?;
            }
            Command::Dump(format) => {
                self.spinner.start(Some("Dumping"))?;
                self.on_dump(format).await?;
            }
            Command::New => {
                self.on_new().await?;
            }
            Command::Info => {
                self.on_info().await?;
            }
            Command::Usage => {
                self.on_usage().await?;
            }
            Command::Message(ref content) => {
                self.spinner.start(None)?;
                self.on_message(Some(content.clone())).await?;
            }
            Command::Forge => {
                self.on_agent_change(AgentId::FORGE).await?;
            }
            Command::Muse => {
                self.on_agent_change(AgentId::MUSE).await?;
            }
            Command::Sage => {
                self.on_agent_change(AgentId::SAGE).await?;
            }
            Command::Help => {
                let info = Info::from(self.command.as_ref());
                self.writeln(info)?;
            }
            Command::Tools => {
                self.spinner.start(Some("Loading"))?;
                use crate::tools_display::format_tools;
                let all_tools = self.api.tools().await?;
                let agent_tools = self.agent_tools().await?;
                let info = format_tools(&agent_tools, &all_tools);
                self.writeln(info)?;
            }
            Command::Profile => {
                self.on_profile_selection().await?;
            }
            Command::Update => {
                on_update(self.api.clone(), None).await;
            }
            Command::Exit => {
                return Ok(true);
            }

            Command::Custom(event) => {
                self.spinner.start(None)?;
                self.on_custom_event(event.into()).await?;
            }
            Command::Model => {
                self.on_model_selection().await?;
            }
            Command::Shell(ref command) => {
                self.api.execute_shell_command_raw(command).await?;
            }
            Command::Agent => {
                #[derive(Clone)]
                struct Agent {
                    id: AgentId,
                    label: String,
                }

                impl Display for Agent {
                    fn fmt(&self, f: &mut std::fmt::Formatter<'_>) -> std::fmt::Result {
                        write!(f, "{}", self.label)
                    }
                }

                let agents = self.api.get_agents().await?;
                let n = agents
                    .iter()
                    .map(|a| a.id.as_str().len())
                    .max()
                    .unwrap_or_default();
                let display_agents = agents
                    .into_iter()
                    .map(|agent| {
                        let title = &agent.title.unwrap_or("<Missing agent.title>".to_string());
                        {
                            let label = format!(
                                "{:<n$} {}",
                                agent.id.as_str().to_case(Case::UpperSnake).bold(),
                                title.lines().collect::<Vec<_>>().join(" ").dimmed()
                            );
                            Agent { label, id: agent.id.clone() }
                        }
                    })
                    .collect::<Vec<_>>();

                if let Some(selected_agent) = ForgeSelect::select(
                    "select the agent from following list",
                    display_agents.clone(),
                )
                .prompt()?
                {
                    self.on_agent_change(selected_agent.id).await?;
                }
            }
            Command::Login => {
                self.spinner.start(Some("Logging in"))?;
                self.api.logout().await?;
                self.login().await?;
                self.spinner.stop(None)?;
                let config: AppConfig = self.api.app_config().await.unwrap_or_default();
                tracker::login(
                    config
                        .key_info
                        .and_then(|v| v.auth_provider_id)
                        .unwrap_or_default(),
                );
                let provider = self.api.provider().await?;
                self.state.provider = Some(provider);
            }
            Command::Logout => {
                self.spinner.start(Some("Logging out"))?;
                self.api.logout().await?;
                self.spinner.stop(None)?;
                self.writeln_title(TitleFormat::info("Logged out"))?;
                // Exit the UI after logout
                return Ok(true);
            }
            Command::Retry => {
                self.spinner.start(None)?;
                self.on_message(None).await?;
            }
        }

        Ok(false)
    }
    async fn on_compaction(&mut self) -> Result<(), anyhow::Error> {
        let conversation_id = self.init_conversation().await?;
        let compaction_result = self.api.compact_conversation(&conversation_id).await?;
        let token_reduction = compaction_result.token_reduction_percentage();
        let message_reduction = compaction_result.message_reduction_percentage();
        let content = TitleFormat::action(format!(
            "Context size reduced by {token_reduction:.1}% (tokens), {message_reduction:.1}% (messages)"
        ));
        self.writeln_title(content)?;
        Ok(())
    }

    /// Select a model from the available models
    /// Returns Some(ModelId) if a model was selected, or None if selection was
    /// canceled
    async fn select_model(&mut self) -> Result<Option<ModelId>> {
        // Fetch available models
        let mut models = self
            .get_models()
            .await?
            .into_iter()
            .map(CliModel)
            .collect::<Vec<_>>();

        // Sort the models by their names in ascending order
        models.sort_by(|a, b| a.0.name.cmp(&b.0.name));

        // Find the index of the current model
        let starting_cursor = self
            .state
            .model
            .as_ref()
            .and_then(|current| models.iter().position(|m| &m.0.id == current))
            .unwrap_or(0);

        // Use the centralized select module
        match ForgeSelect::select("Select a model:", models)
            .with_starting_cursor(starting_cursor)
            .with_help_message("Type a name or use arrow keys to navigate and Enter to select")
            .prompt()?
        {
            Some(model) => Ok(Some(model.0.id)),
            None => Ok(None),
        }
    }

    // Helper method to handle model selection and update the conversation
    async fn on_model_selection(&mut self) -> Result<()> {
        // Select a model
        let model_option = self.select_model().await?;

        // If no model was selected (user canceled), return early
        let model = match model_option {
            Some(model) => model,
            None => return Ok(()),
        };
        self.writeln(format!("Switched to model: {model}"))?;
        self.update_model_state(model.clone()).await
    }

    // Helper method to update model in workflow, conversation, and UI state
    async fn update_model_state(&mut self, model: ModelId) -> Result<()> {
        // Update the workflow with the new model
        self.api
            .update_workflow(self.cli.workflow.as_deref(), |workflow| {
                workflow.model = Some(model.clone());
            })
            .await?;

        // Get the conversation to update
        let conversation_id = self.init_conversation().await?;

        if let Some(mut conversation) = self.api.conversation(&conversation_id).await? {
            // Update the model in the conversation
            conversation.set_model(&model);

            // Upsert the updated conversation
            self.api.upsert_conversation(conversation).await?;

            // Update the UI state with the new model
            self.update_model(model.clone());

            self.writeln_title(TitleFormat::action(format!("Switched to model: {model}")))?;
        }

        Ok(())
    }

    // Handle dispatching events from the CLI
    async fn handle_dispatch(&mut self, json: String) -> Result<()> {
        // Initialize the conversation
        let conversation_id = self.init_conversation().await?;

        // Parse the JSON to determine the event name and value
        let event: PartialEvent = serde_json::from_str(&json)?;

        // Create the chat request with the event
        let chat = ChatRequest::new(event.into(), conversation_id);

        self.on_chat(chat).await
    }

    async fn init_conversation(&mut self) -> Result<ConversationId> {
        match self.state.conversation_id {
            Some(ref id) => Ok(*id),
            None => {
                self.spinner.start(Some("Initializing"))?;

                // Select a model if workflow doesn't have one
                let workflow = self.init_state(false).await?;
                // We need to try and get the conversation ID first before fetching the model
                let id = if let Some(ref path) = self.cli.conversation {
                    let conversation: Conversation =
                        serde_json::from_str(ForgeFS::read_utf8(path.as_os_str()).await?.as_str())
                            .context("Failed to parse Conversation")?;

                    let conversation_id = conversation.id;
                    self.state.conversation_id = Some(conversation_id);
                    self.update_model(conversation.main_model()?);
                    self.api.upsert_conversation(conversation).await?;
                    conversation_id
                } else {
                    let conversation = self.api.init_conversation(workflow).await?;
                    self.state.conversation_id = Some(conversation.id);
                    self.update_model(conversation.main_model()?);
                    conversation.id
                };

                Ok(id)
            }
        }
    }

    /// Initialize the state of the UI
    async fn init_state(&mut self, first: bool) -> Result<Workflow> {
        let provider = self.init_provider().await?;
        let mut workflow = self.api.read_workflow(self.cli.workflow.as_deref()).await?;

        let mut base_workflow = Workflow::default();
        base_workflow.merge(workflow.clone());

        if let Ok(Some(profile)) = self.api.get_active_profile().await {
            base_workflow.merge(profile.to_workflow()?);
        }

        if base_workflow.model.is_none() {
            workflow.model = Some(
                self.select_model()
                    .await?
                    .ok_or(anyhow::anyhow!("Model selection is required to continue"))?,
            );
        }
        self.api
            .write_workflow(self.cli.workflow.as_deref(), &workflow)
            .await?;

        if first {
            // only call on_update if this is the first initialization
            on_update(self.api.clone(), base_workflow.updates.as_ref()).await;
        }

        self.command.register_all(&base_workflow);
<<<<<<< HEAD
        let operating_agent = self.api.get_operating_agent().await;
        self.state = UIState::new(
            self.api.environment(),
            base_workflow.clone(),
            operating_agent,
        )
        .provider(provider);
=======
        let agent = self.api.get_operating_agent().await.unwrap_or_default();
        self.state = UIState::new(self.api.environment(), base_workflow, agent).provider(provider);
>>>>>>> 7c63f723

        Ok(base_workflow)
    }
    async fn init_provider(&mut self) -> Result<Provider> {
        self.api.provider().await
        // match self.api.provider().await {
        //     // Use the forge key if available in the config.
        //     Ok(provider) => Ok(provider),
        //     Err(_) => {
        //         // If no key is available, start the login flow.
        //         // self.login().await?;
        //         let config: AppConfig = self.api.app_config().await?;
        //         tracker::login(
        //             config
        //                 .key_info
        //                 .and_then(|v| v.auth_provider_id)
        //                 .unwrap_or_default(),
        //         );
        //         self.api.provider().await
        //     }
        // }
    }
    async fn login(&mut self) -> Result<()> {
        let auth = self.api.init_login().await?;
        open::that(auth.auth_url.as_str()).ok();
        self.writeln_title(TitleFormat::info(
            format!("Login here: {}", auth.auth_url).as_str(),
        ))?;
        self.spinner.start(Some("Waiting for login to complete"))?;

        self.api.login(&auth).await?;

        self.spinner.stop(None)?;

        self.writeln_title(TitleFormat::info("Login completed".to_string().as_str()))?;

        Ok(())
    }

    async fn on_message(&mut self, content: Option<String>) -> Result<()> {
        let conversation_id = self.init_conversation().await?;

        // Create a ChatRequest with the appropriate event type
        let event = if self.state.is_first {
            self.state.is_first = false;
            self.create_task_event(content, EVENT_USER_TASK_INIT)?
        } else {
            self.create_task_event(content, EVENT_USER_TASK_UPDATE)?
        };

        // Create the chat request with the event
        let chat = ChatRequest::new(event, conversation_id);

        self.on_chat(chat).await
    }

    async fn on_chat(&mut self, chat: ChatRequest) -> Result<()> {
        let mut stream = self.api.chat(chat).await?;

        while let Some(message) = stream.next().await {
            match message {
                Ok(message) => self.handle_chat_response(message).await?,
                Err(err) => {
                    self.spinner.stop(None)?;
                    return Err(err);
                }
            }
        }

        self.spinner.stop(None)?;

        Ok(())
    }

    /// Modified version of handle_dump that supports HTML format
    async fn on_dump(&mut self, format: Option<String>) -> Result<()> {
        if let Some(conversation_id) = self.state.conversation_id {
            let conversation = self.api.conversation(&conversation_id).await?;
            if let Some(conversation) = conversation {
                let timestamp = chrono::Local::now().format("%Y-%m-%d_%H-%M-%S");
                if let Some(format) = format {
                    if format == "html" {
                        // Export as HTML
                        let html_content = conversation.to_html();
                        let path = format!("{timestamp}-dump.html");
                        tokio::fs::write(path.as_str(), html_content).await?;

                        self.writeln_title(
                            TitleFormat::action("Conversation HTML dump created".to_string())
                                .sub_title(path.to_string()),
                        )?;

                        open::that(path.as_str()).ok();

                        return Ok(());
                    }
                } else {
                    // Default: Export as JSON
                    let path = format!("{timestamp}-dump.json");
                    let content = serde_json::to_string_pretty(&conversation)?;
                    tokio::fs::write(path.as_str(), content).await?;

                    self.writeln_title(
                        TitleFormat::action("Conversation JSON dump created".to_string())
                            .sub_title(path.to_string()),
                    )?;

                    open::that(path.as_str()).ok();
                };
            } else {
                return Err(anyhow::anyhow!("Could not create dump"))
                    .context(format!("Conversation: {conversation_id} was not found"));
            }
        } else {
            return Err(anyhow::anyhow!("No conversation initiated yet"))
                .context("Could not create dump");
        }
        Ok(())
    }

    async fn handle_chat_response(&mut self, message: ChatResponse) -> Result<()> {
        match message {
            ChatResponse::TaskMessage { content } => match content {
                ChatResponseContent::Title(title) => self.writeln(title.display())?,
                ChatResponseContent::PlainText(text) => self.writeln(text)?,
                ChatResponseContent::Markdown(text) => {
                    tracing::info!(message = %text, "Agent Response");
                    self.writeln(self.markdown.render(&text))?;
                }
            },
            ChatResponse::ToolCallStart(_) => {
                self.spinner.stop(None)?;
            }
            ChatResponse::ToolCallEnd(toolcall_result) => {
                // Only track toolcall name in case of success else track the error.
                let payload = if toolcall_result.is_error() {
                    let mut r = ToolCallPayload::new(toolcall_result.name.to_string());
                    if let Some(cause) = toolcall_result.output.as_str() {
                        r = r.with_cause(cause.to_string());
                    }
                    r
                } else {
                    ToolCallPayload::new(toolcall_result.name.to_string())
                };
                tracker::tool_call(payload);

                self.spinner.start(None)?;
                if !self.cli.verbose {
                    return Ok(());
                }
            }
            ChatResponse::Usage(usage) => {
                // Accumulate all metrics (tokens + cost) instead of overwriting
                self.state.usage = self.state.usage.clone().accumulate(&usage);
            }
            ChatResponse::RetryAttempt { cause, duration: _ } => {
                if !self.api.environment().retry_config.suppress_retry_errors {
                    self.spinner.start(Some("Retrying"))?;
                    self.writeln_title(TitleFormat::error(cause.as_str()))?;
                }
            }
            ChatResponse::Interrupt { reason } => {
                self.spinner.stop(None)?;

                let title = match reason {
                    InterruptionReason::MaxRequestPerTurnLimitReached { limit } => {
                        format!("Maximum request ({limit}) per turn achieved")
                    }
                    InterruptionReason::MaxToolFailurePerTurnLimitReached { limit } => {
                        format!("Maximum tool failure limit ({limit}) reached for this turn")
                    }
                };

                self.writeln_title(TitleFormat::action(title))?;
                self.should_continue().await?;
            }
            ChatResponse::TaskReasoning { content } => {
                if !content.trim().is_empty() {
                    let rendered_content = self.markdown.render(&content);
                    self.writeln(rendered_content.dimmed())?;
                }
            }
            ChatResponse::TaskComplete => {
                if let Some(conversation_id) = self.state.conversation_id.as_ref() {
                    let conversation = self.api.conversation(conversation_id).await?;
                    self.on_completion(conversation.unwrap().metrics).await?;
                }
            }
        }
        Ok(())
    }

    async fn should_continue(&mut self) -> anyhow::Result<()> {
        let should_continue = ForgeSelect::confirm("Do you want to continue anyway?")
            .with_default(true)
            .prompt()?;

        if should_continue.unwrap_or(false) {
            self.spinner.start(None)?;
            Box::pin(self.on_message(None)).await?;
        }

        Ok(())
    }

    async fn on_completion(&mut self, metrics: Metrics) -> anyhow::Result<()> {
        self.spinner.start(Some("Loading Summary"))?;

        let mut info = Info::default();

        // Show summary
        info = info.extend(Info::from(&metrics));

        // Fetch Usage
        info = info.extend(get_usage(&self.state));

        if let Ok(Some(usage)) = self.api.user_usage().await {
            info = info.extend(Info::from(&usage));
        }

        self.writeln(info)?;

        self.spinner.stop(None)?;

        let prompt_text = "Start a new conversation?";
        let should_start_new_chat = ForgeSelect::confirm(prompt_text)
            // Pressing ENTER should start new
            .with_default(true)
            .with_help_message("ESC = No, continue current conversation")
            .prompt()
            // Cancel or failure should continue with the session
            .unwrap_or(Some(false))
            .unwrap_or(false);

        // if conversation is over
        if should_start_new_chat {
            self.on_new().await?;
        }

        Ok(())
    }

    fn update_model(&mut self, model: ModelId) {
        tracker::set_model(model.to_string());
        self.state.model = Some(model);
    }

    async fn on_custom_event(&mut self, event: Event) -> Result<()> {
        let conversation_id = self.init_conversation().await?;
        let chat = ChatRequest::new(event, conversation_id);
        self.on_chat(chat).await
    }

    async fn update_mcp_config(&self, scope: &Scope, f: impl FnOnce(&mut McpConfig)) -> Result<()> {
        let mut config = self.api.read_mcp_config().await?;
        f(&mut config);
        self.api.write_mcp_config(scope, &config).await?;

        Ok(())
    }

    async fn on_usage(&mut self) -> anyhow::Result<()> {
        self.spinner.start(Some("Loading Usage"))?;
        let mut info = get_usage(&self.state);
        if let Ok(Some(user_usage)) = self.api.user_usage().await {
            info = info.extend(Info::from(&user_usage));
        }

        self.writeln(info)?;
        self.spinner.stop(None)?;
        Ok(())
    }

    fn trace_user(&self) {
        let api = self.api.clone();
        // NOTE: Spawning required so that we don't block the user while querying user
        // info
        tokio::spawn(async move {
            if let Ok(Some(user_info)) = api.user_info().await {
                tracker::login(user_info.auth_provider_id.into_string());
            }
        });
    }
}

fn parse_env(env: Vec<String>) -> BTreeMap<String, String> {
    env.into_iter()
        .filter_map(|s| {
            let mut parts = s.splitn(2, '=');
            if let (Some(key), Some(value)) = (parts.next(), parts.next()) {
                Some((key.to_string(), value.to_string()))
            } else {
                None
            }
        })
        .collect()
}

struct CliProfile(Profile);

impl Display for CliProfile {
    fn fmt(&self, f: &mut std::fmt::Formatter<'_>) -> std::fmt::Result {
        let profile = &self.0;
        write!(f, "{}", profile.name)?;

        if let Some(model_name) = &profile.model {
            write!(f, " {}", model_name.as_str().dimmed())?;
        }

        Ok(())
    }
}

struct CliModel(Model);

impl Display for CliModel {
    fn fmt(&self, f: &mut std::fmt::Formatter<'_>) -> std::fmt::Result {
        write!(f, "{}", self.0.id)?;

        let mut info_parts = Vec::new();

        // Add context length if available
        if let Some(limit) = self.0.context_length {
            if limit >= 1_000_000 {
                info_parts.push(format!("{}M", limit / 1_000_000));
            } else if limit >= 1000 {
                info_parts.push(format!("{}k", limit / 1000));
            } else {
                info_parts.push(format!("{limit}"));
            }
        }

        // Add tools support indicator if explicitly supported
        if self.0.tools_supported == Some(true) {
            info_parts.push("🛠️".to_string());
        }

        // Only show brackets if we have info to display
        if !info_parts.is_empty() {
            let info = format!("[ {} ]", info_parts.join(" "));
            write!(f, " {}", info.dimmed())?;
        }

        Ok(())
    }
}

#[cfg(test)]
mod tests {
    use console::strip_ansi_codes;
    use forge_domain::{Model, ModelId};
    use pretty_assertions::assert_eq;

    use super::*;

    fn create_model_fixture(
        id: &str,
        context_length: Option<u64>,
        tools_supported: Option<bool>,
    ) -> Model {
        Model {
            id: ModelId::new(id),
            name: None,
            description: None,
            context_length,
            tools_supported,
            supports_parallel_tool_calls: None,
            supports_reasoning: None,
        }
    }

    #[test]
    fn test_cli_model_display_with_context_and_tools() {
        let fixture = create_model_fixture("gpt-4", Some(128000), Some(true));
        let formatted = format!("{}", CliModel(fixture));
        let actual = strip_ansi_codes(&formatted);
        let expected = "gpt-4 [ 128k 🛠️ ]";
        assert_eq!(actual, expected);
    }

    #[test]
    fn test_cli_model_display_with_large_context() {
        let fixture = create_model_fixture("claude-3", Some(2000000), Some(true));
        let formatted = format!("{}", CliModel(fixture));
        let actual = strip_ansi_codes(&formatted);
        let expected = "claude-3 [ 2M 🛠️ ]";
        assert_eq!(actual, expected);
    }

    #[test]
    fn test_cli_model_display_with_small_context() {
        let fixture = create_model_fixture("small-model", Some(512), Some(false));
        let formatted = format!("{}", CliModel(fixture));
        let actual = strip_ansi_codes(&formatted);
        let expected = "small-model [ 512 ]";
        assert_eq!(actual, expected);
    }

    #[test]
    fn test_cli_model_display_with_context_only() {
        let fixture = create_model_fixture("text-model", Some(4096), Some(false));
        let formatted = format!("{}", CliModel(fixture));
        let actual = strip_ansi_codes(&formatted);
        let expected = "text-model [ 4k ]";
        assert_eq!(actual, expected);
    }

    #[test]
    fn test_cli_model_display_with_tools_only() {
        let fixture = create_model_fixture("tool-model", None, Some(true));
        let formatted = format!("{}", CliModel(fixture));
        let actual = strip_ansi_codes(&formatted);
        let expected = "tool-model [ 🛠️ ]";
        assert_eq!(actual, expected);
    }

    #[test]
    fn test_cli_model_display_empty_context_and_no_tools() {
        let fixture = create_model_fixture("basic-model", None, Some(false));
        let formatted = format!("{}", CliModel(fixture));
        let actual = strip_ansi_codes(&formatted);
        let expected = "basic-model";
        assert_eq!(actual, expected);
    }

    #[test]
    fn test_cli_model_display_empty_context_and_none_tools() {
        let fixture = create_model_fixture("unknown-model", None, None);
        let formatted = format!("{}", CliModel(fixture));
        let actual = strip_ansi_codes(&formatted);
        let expected = "unknown-model";
        assert_eq!(actual, expected);
    }

    #[test]
    fn test_cli_model_display_exact_thousands() {
        let fixture = create_model_fixture("exact-k", Some(8000), Some(true));
        let formatted = format!("{}", CliModel(fixture));
        let actual = strip_ansi_codes(&formatted);
        let expected = "exact-k [ 8k 🛠️ ]";
        assert_eq!(actual, expected);
    }

    #[test]
    fn test_cli_model_display_exact_millions() {
        let fixture = create_model_fixture("exact-m", Some(1000000), Some(true));
        let formatted = format!("{}", CliModel(fixture));
        let actual = strip_ansi_codes(&formatted);
        let expected = "exact-m [ 1M 🛠️ ]";
        assert_eq!(actual, expected);
    }

    #[test]
    fn test_cli_model_display_edge_case_999() {
        let fixture = create_model_fixture("edge-999", Some(999), None);
        let formatted = format!("{}", CliModel(fixture));
        let actual = strip_ansi_codes(&formatted);
        let expected = "edge-999 [ 999 ]";
        assert_eq!(actual, expected);
    }

    #[test]
    fn test_cli_model_display_edge_case_1001() {
        let fixture = create_model_fixture("edge-1001", Some(1001), None);
        let formatted = format!("{}", CliModel(fixture));
        let actual = strip_ansi_codes(&formatted);
        let expected = "edge-1001 [ 1k ]";
        assert_eq!(actual, expected);
    }
}<|MERGE_RESOLUTION|>--- conflicted
+++ resolved
@@ -7,11 +7,7 @@
 use convert_case::{Case, Casing};
 use forge_api::{
     API, AgentId, AppConfig, ChatRequest, ChatResponse, Conversation, ConversationId, Event,
-<<<<<<< HEAD
-    InterruptionReason, Model, ModelId, Profile, Workflow,
-=======
-    InterruptionReason, Model, ModelId, ToolName, Workflow,
->>>>>>> 7c63f723
+    InterruptionReason, Model, ModelId, Profile, ToolName, Workflow,
 };
 use forge_display::MarkdownFormat;
 use forge_domain::{
@@ -101,7 +97,6 @@
         Ok(())
     }
 
-<<<<<<< HEAD
     async fn select_profile(&mut self, providers: Vec<Profile>) -> Result<Option<String>> {
         if providers.is_empty() {
             self.writeln(
@@ -151,30 +146,13 @@
 
         // Fetch the current conversation, update it with the new workflow, and save it.
         if let Some(mut conversation) = self.api.conversation(&conversation_id).await? {
-            let additional_tools = self
-                .api
-                .tools()
-                .await?
-                .into_iter()
-                .map(|t| t.name)
-                .collect::<Vec<_>>();
-            conversation.update_from_workflow(new_workflow, additional_tools);
+            conversation.apply_workflow(new_workflow);
             self.api.upsert_conversation(conversation).await?;
         }
 
         Ok(())
     }
 
-    async fn active_workflow(&self) -> Result<Workflow> {
-        // Read the current workflow to validate the agent
-        let workflow = self.api.read_workflow(self.cli.workflow.as_deref()).await?;
-        let mut base_workflow = Workflow::default();
-        base_workflow.merge(workflow.clone());
-        Ok(base_workflow)
-    }
-
-=======
->>>>>>> 7c63f723
     // Set the current mode and update conversation variable
     async fn on_agent_change(&mut self, agent_id: AgentId) -> Result<()> {
         // Convert string to AgentId for validation
@@ -642,7 +620,6 @@
         self.update_model_state(model.clone()).await
     }
 
-    // Helper method to update model in workflow, conversation, and UI state
     async fn update_model_state(&mut self, model: ModelId) -> Result<()> {
         // Update the workflow with the new model
         self.api
@@ -744,18 +721,9 @@
         }
 
         self.command.register_all(&base_workflow);
-<<<<<<< HEAD
-        let operating_agent = self.api.get_operating_agent().await;
-        self.state = UIState::new(
-            self.api.environment(),
-            base_workflow.clone(),
-            operating_agent,
-        )
-        .provider(provider);
-=======
         let agent = self.api.get_operating_agent().await.unwrap_or_default();
-        self.state = UIState::new(self.api.environment(), base_workflow, agent).provider(provider);
->>>>>>> 7c63f723
+        self.state =
+            UIState::new(self.api.environment(), base_workflow.clone(), agent).provider(provider);
 
         Ok(base_workflow)
     }
