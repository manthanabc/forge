--- conflicted
+++ resolved
@@ -9,10 +9,8 @@
 tokio.workspace = true
 indicatif = "0.18.0"
 rand = "0.9.2"
-<<<<<<< HEAD
+crossterm = "*"
 
 [dev-dependencies]
 pretty_assertions.workspace = true
-=======
-crossterm = "*"
->>>>>>> 14c53810
+crossterm = "*"