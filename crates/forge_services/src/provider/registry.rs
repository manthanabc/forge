use std::fs;
use std::sync::Arc;

use anyhow::Context;
use forge_app::domain::{Provider, ProviderUrl};
use forge_app::dto::AppConfig;
use forge_app::{Profile, ProviderRegistry};
use serde::Deserialize;
use tokio::sync::RwLock;

use crate::EnvironmentInfra;

type ProviderSearch = (&'static str, Box<dyn FnOnce(&str) -> Provider>);

#[derive(Deserialize, Clone)]
struct ProfileConfig {
    name: String,
    provider: String,
    api_key: Option<String>,
    model: Option<String>,
    base_url: Option<String>,
}

pub struct ForgeProviderRegistry<F> {
    infra: Arc<F>,
    // IMPORTANT: This cache is used to avoid logging out if the user has logged out from other
    // session. This helps to keep the user logged in for current session.
    cache: Arc<RwLock<Option<Provider>>>,
}

impl<F: EnvironmentInfra> ForgeProviderRegistry<F> {
    pub fn new(infra: Arc<F>) -> Self {
        Self { infra, cache: Arc::new(Default::default()) }
    }

    fn provider_url(&self) -> Option<ProviderUrl> {
        if let Some(url) = self.infra.get_env_var("OPENAI_URL") {
            return Some(ProviderUrl::OpenAI(url));
        }

        if let Some(url) = self.infra.get_env_var("ANTHROPIC_URL") {
            return Some(ProviderUrl::Anthropic(url));
        }
        None
    }

    fn get_provider(&self, forge_config: AppConfig) -> Option<Provider> {
        let providers = self.load_yaml().ok()?;

        // First, try to find the explicitly active provider
        let active_provider = forge_config.active_provider.and_then(|active_id| {
            providers
                .iter()
                .find(|p| p.name == active_id)
                .and_then(|def| self.config_to_provider(def))
        });

        if active_provider.is_some() {
            return active_provider;
        }

        // If no active provider, try to find the first one that can be configured
        // otherwise fallback to env provider
        providers
            .iter()
            .find_map(|def| self.config_to_provider(def))
            .or_else(|| resolve_env_provider(self.provider_url(), self.infra.as_ref()))
    }

    fn config_to_provider(&self, def: &ProfileConfig) -> Option<Provider> {
        let api_key = self.resolve_api_key(def)?;
        let mut provider = match def.provider.as_str() {
            "openai" => Provider::openai(&api_key),
            "anthropic" => Provider::anthropic(&api_key),
            "xai" => Provider::xai(&api_key),
            "openrouter" => Provider::open_router(&api_key),
            "requesty" => Provider::requesty(&api_key),
            _ => return None,
        };

        if let Some(base_url) = &def.base_url {
            let url = match def.provider.as_str() {
                "openai" | "xai" | "openrouter" | "requesty" => {
                    ProviderUrl::OpenAI(base_url.clone())
                }
                "anthropic" => ProviderUrl::Anthropic(base_url.clone()),
                _ => return None,
            };
            provider.url(url);
        }

        Some(provider)
    }

    fn resolve_api_key(&self, def: &ProfileConfig) -> Option<String> {
        if let Some(key) = &def.api_key {
            return Some(key.clone());
        }

        let env_var = match def.provider.as_str() {
            "openai" => "OPENAI_API_KEY",
            "anthropic" => "ANTHROPIC_API_KEY",
            "xai" => "XAI_API_KEY",
            "openrouter" => "OPENROUTER_API_KEY",
            "requesty" => "REQUESTY_API_KEY",
            _ => return None,
        };

        self.infra.get_env_var(env_var)
    }

    fn load_yaml(&self) -> anyhow::Result<Vec<ProfileConfig>> {
        let profile_path = self.infra.get_environment().base_path.join("profiles.yaml");

        if !profile_path.exists() {
            const DEFAULT_CONFIG: &str = include_str!("../../../../profiles.default.yaml");
            println!(
                "Configuration file not found. Created a default at: {}",
                profile_path.display()
            );
            fs::write(&profile_path, DEFAULT_CONFIG).with_context(|| {
                format!(
                    "Failed to write default config to {}",
                    profile_path.display()
                )
            })?;
        }

        let content = std::fs::read_to_string(&profile_path)?;
        let profiles: Vec<ProfileConfig> = serde_yml::from_str(&content)?;
        Ok(profiles)
    }
}

#[async_trait::async_trait]
impl<F: EnvironmentInfra> ProviderRegistry for ForgeProviderRegistry<F> {
    async fn get_provider(&self, config: AppConfig) -> anyhow::Result<Provider> {
        if let Some(provider) = self.cache.read().await.as_ref() {
            return Ok(provider.clone());
        }

        let provider = self.get_provider(config).context("No valid provider configuration found. Please configure a profile in your `profiles.yaml` file or set one of the following environment variables: OPENROUTER_API_KEY, REQUESTY_API_KEY, XAI_API_KEY, OPENAI_API_KEY, or ANTHROPIC_API_KEY.")?;
        self.cache.write().await.replace(provider.clone());
        Ok(provider)
    }

    async fn list_profiles(&self, config: AppConfig) -> anyhow::Result<Vec<Profile>> {
        let profiles = match self.load_yaml() {
            Ok(profiles) => profiles,
            Err(_) => return Ok(Vec::new()),
        };

        let active_provider_id = config.active_provider.as_ref();
        let mut profile_list = Vec::new();

        for def in profiles {
            let is_active = active_provider_id == Some(&def.name);

            profile_list.push(forge_app::Profile {
                name: def.name.clone(),
                provider: def.provider.clone(),
                is_active,
                model_name: def.model.clone(),
            });
        }

        Ok(profile_list)
    }

    async fn clear_provider_cache(&self) {
        *self.cache.write().await = None;
    }
}

fn resolve_env_provider<F: EnvironmentInfra>(
    url: Option<ProviderUrl>,
    env: &F,
) -> Option<Provider> {
<<<<<<< HEAD
    let keys: [ProviderSearch; 5] = [
=======
    let keys: [ProviderSearch; 7] = [
        // ("FORGE_KEY", Box::new(Provider::forge)),
>>>>>>> 9ff6fe53
        ("OPENROUTER_API_KEY", Box::new(Provider::open_router)),
        ("REQUESTY_API_KEY", Box::new(Provider::requesty)),
        ("XAI_API_KEY", Box::new(Provider::xai)),
        ("OPENAI_API_KEY", Box::new(Provider::openai)),
        ("ANTHROPIC_API_KEY", Box::new(Provider::anthropic)),
        ("CEREBRAS_API_KEY", Box::new(Provider::cerebras)),
        ("ZAI_API_KEY", Box::new(Provider::zai)),
    ];

    keys.into_iter().find_map(|(key, fun)| {
        env.get_env_var(key).map(|key| {
            let provider = fun(&key);
            override_url(provider, url.clone())
        })
    })
}

fn override_url(mut provider: Provider, url: Option<ProviderUrl>) -> Provider {
    if let Some(url) = url {
        provider.url(url);
    }
    provider
}<|MERGE_RESOLUTION|>--- conflicted
+++ resolved
@@ -176,12 +176,8 @@
     url: Option<ProviderUrl>,
     env: &F,
 ) -> Option<Provider> {
-<<<<<<< HEAD
-    let keys: [ProviderSearch; 5] = [
-=======
     let keys: [ProviderSearch; 7] = [
         // ("FORGE_KEY", Box::new(Provider::forge)),
->>>>>>> 9ff6fe53
         ("OPENROUTER_API_KEY", Box::new(Provider::open_router)),
         ("REQUESTY_API_KEY", Box::new(Provider::requesty)),
         ("XAI_API_KEY", Box::new(Provider::xai)),
