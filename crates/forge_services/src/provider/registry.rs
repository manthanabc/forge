use std::collections::HashMap;
use std::sync::Arc;

use anyhow::Context;
use forge_app::domain::{Provider, ProviderUrl};
use forge_app::dto::AppConfig;
use forge_app::{ProviderInfo, ProviderRegistry};
use serde::Deserialize;
use tokio::sync::RwLock;

use crate::EnvironmentInfra;

type ProviderSearch = (&'static str, Box<dyn FnOnce(&str) -> Provider>);

#[derive(Deserialize, Clone)]
struct ProvidersYaml {
    providers: HashMap<String, ProviderDefinition>,
}

#[derive(Deserialize, Clone)]
struct ProviderDefinition {
    name: String,
    #[serde(rename = "type")]
    provider_type: String,
    #[serde(default)]
    base_url: Option<String>,
    api_key_env: String,
}

pub struct ForgeProviderRegistry<F> {
    infra: Arc<F>,
    // IMPORTANT: This cache is used to avoid logging out if the user has logged out from other
    // session. This helps to keep the user logged in for current session.
    cache: Arc<RwLock<Option<Provider>>>,
}

impl<F: EnvironmentInfra> ForgeProviderRegistry<F> {
    pub fn new(infra: Arc<F>) -> Self {
        Self { infra, cache: Arc::new(Default::default()) }
    }

    fn provider_url(&self) -> Option<ProviderUrl> {
        if let Some(url) = self.infra.get_env_var("OPENAI_URL") {
            return Some(ProviderUrl::OpenAI(url));
        }

        // Check for Anthropic URL override
        if let Some(url) = self.infra.get_env_var("ANTHROPIC_URL") {
            return Some(ProviderUrl::Anthropic(url));
        }
        None
    }
<<<<<<< HEAD
    fn get_provider(&self, forge_config: AppConfig) -> Option<Provider> {
        if let Some(forge_key) = &forge_config.key_info {
            let provider = Provider::forge(forge_key.api_key.as_str());
            return Some(override_url(provider, self.provider_url()));
        }

        if let Some(active_id) = &forge_config.active_provider {
            let providers = self.load_yaml().ok()?;
            let def = providers.get(active_id)?;
            let api_key = self.infra.get_env_var(&def.api_key_env)?;

            let mut provider = match def.provider_type.as_str() {
                "openai" => Provider::openai(&api_key),
                "anthropic" => Provider::anthropic(&api_key),
                _ => return resolve_env_provider(self.provider_url(), self.infra.as_ref()),
            };

            if let Some(base_url) = def.base_url.as_ref() {
                match def.provider_type.as_str() {
                    "openai" => provider.url(ProviderUrl::OpenAI(base_url.clone())),
                    "anthropic" => provider.url(ProviderUrl::Anthropic(base_url.clone())),
                    _ => {}
                }
            }

            return Some(provider);
        }

=======
    fn get_provider(&self, _forge_config: AppConfig) -> Option<Provider> {
        // if let Some(forge_key) = &forge_config.key_info {
        //     let provider = Provider::forge(forge_key.api_key.as_str());
        //     return Some(override_url(provider, self.provider_url()));
        // }
>>>>>>> f2a9c087
        resolve_env_provider(self.provider_url(), self.infra.as_ref())
    }

    fn load_yaml(&self) -> anyhow::Result<HashMap<String, ProviderDefinition>> {
        let providers_path = self
            .infra
            .get_environment()
            .base_path
            .join("providers.yaml");

        if !providers_path.exists() {
            anyhow::bail!("providers.yaml not found");
        }

        let content = std::fs::read_to_string(&providers_path)?;
        let config: ProvidersYaml = serde_yml::from_str(&content)?;
        Ok(config.providers)
    }
}

#[async_trait::async_trait]
impl<F: EnvironmentInfra> ProviderRegistry for ForgeProviderRegistry<F> {
    async fn get_provider(&self, config: AppConfig) -> anyhow::Result<Provider> {
        if let Some(provider) = self.cache.read().await.as_ref() {
            return Ok(provider.clone());
        }

        let provider = self
            .get_provider(config)
            .context("No valid provider configuration found. Please set one of the following environment variables: OPENROUTER_API_KEY, REQUESTY_API_KEY, XAI_API_KEY, OPENAI_API_KEY, or ANTHROPIC_API_KEY. For more details, visit: https://forgecode.dev/docs/custom-providers/")?;
        self.cache.write().await.replace(provider.clone());
        Ok(provider)
    }

    async fn list_providers(&self, config: AppConfig) -> anyhow::Result<Vec<ProviderInfo>> {
        // Try to load providers from YAML
        let providers = match self.load_yaml() {
            Ok(providers) => providers,
            Err(_) => return Ok(Vec::new()),
        };

        let active_provider_id = config.active_provider.as_ref();
        let mut provider_list = Vec::new();

        for (id, def) in providers {
            let has_api_key = self.infra.get_env_var(&def.api_key_env).is_some();
            let is_active = active_provider_id == Some(&id);

            provider_list.push(ProviderInfo {
                id: id.clone(),
                name: def.name,
                provider_type: def.provider_type,
                base_url: def.base_url,
                has_api_key,
                is_active,
            });
        }

        Ok(provider_list)
    }

    async fn clear_cache(&self) {
        *self.cache.write().await = None;
    }
}

fn resolve_env_provider<F: EnvironmentInfra>(
    url: Option<ProviderUrl>,
    env: &F,
) -> Option<Provider> {
    let keys: [ProviderSearch; 5] = [
        // ("FORGE_KEY", Box::new(Provider::forge)),
        ("OPENROUTER_API_KEY", Box::new(Provider::open_router)),
        ("REQUESTY_API_KEY", Box::new(Provider::requesty)),
        ("XAI_API_KEY", Box::new(Provider::xai)),
        ("OPENAI_API_KEY", Box::new(Provider::openai)),
        ("ANTHROPIC_API_KEY", Box::new(Provider::anthropic)),
    ];

    keys.into_iter().find_map(|(key, fun)| {
        env.get_env_var(key).map(|key| {
            let provider = fun(&key);
            override_url(provider, url.clone())
        })
    })
}

fn override_url(mut provider: Provider, url: Option<ProviderUrl>) -> Provider {
    if let Some(url) = url {
        provider.url(url);
    }
    provider
}<|MERGE_RESOLUTION|>--- conflicted
+++ resolved
@@ -50,7 +50,7 @@
         }
         None
     }
-<<<<<<< HEAD
+
     fn get_provider(&self, forge_config: AppConfig) -> Option<Provider> {
         if let Some(forge_key) = &forge_config.key_info {
             let provider = Provider::forge(forge_key.api_key.as_str());
@@ -78,14 +78,6 @@
 
             return Some(provider);
         }
-
-=======
-    fn get_provider(&self, _forge_config: AppConfig) -> Option<Provider> {
-        // if let Some(forge_key) = &forge_config.key_info {
-        //     let provider = Provider::forge(forge_key.api_key.as_str());
-        //     return Some(override_url(provider, self.provider_url()));
-        // }
->>>>>>> f2a9c087
         resolve_env_provider(self.provider_url(), self.infra.as_ref())
     }
 
